# typed: false
# frozen_string_literal: true

require "test/support/fixtures/testball"
require "formula"

describe Formula do
  alias_matcher :follow_installed_alias, :be_follow_installed_alias
  alias_matcher :have_any_version_installed, :be_any_version_installed
  alias_matcher :need_migration, :be_migration_needed

  alias_matcher :have_changed_installed_alias_target, :be_installed_alias_target_changed
  alias_matcher :supersede_an_installed_formula, :be_supersedes_an_installed_formula
  alias_matcher :have_changed_alias, :be_alias_changed

  alias_matcher :have_option_defined, :be_option_defined
  alias_matcher :have_test_defined, :be_test_defined
  alias_matcher :pour_bottle, :be_pour_bottle

  describe "::new" do
    let(:klass) do
      Class.new(described_class) do
        url "https://brew.sh/foo-1.0.tar.gz"
      end
    end

    let(:name) { "formula_name" }
    let(:path) { Formulary.core_path(name) }
    let(:spec) { :stable }
    let(:alias_name) { "baz@1" }
    let(:alias_path) { (CoreTap.instance.alias_dir/alias_name).to_s }
    let(:f) { klass.new(name, path, spec) }
    let(:f_alias) { klass.new(name, path, spec, alias_path: alias_path) }

    specify "formula instantiation" do
      expect(f.name).to eq(name)
      expect(f.specified_name).to eq(name)
      expect(f.full_name).to eq(name)
      expect(f.full_specified_name).to eq(name)
      expect(f.path).to eq(path)
      expect(f.alias_path).to be_nil
      expect(f.alias_name).to be_nil
      expect(f.full_alias_name).to be_nil
      expect(f.specified_path).to eq(path)
      expect { klass.new }.to raise_error(ArgumentError)
    end

    specify "formula instantiation with alias" do
      expect(f_alias.name).to eq(name)
      expect(f_alias.full_name).to eq(name)
      expect(f_alias.path).to eq(path)
      expect(f_alias.alias_path).to eq(alias_path)
      expect(f_alias.alias_name).to eq(alias_name)
      expect(f_alias.specified_name).to eq(alias_name)
      expect(f_alias.specified_path).to eq(Pathname(alias_path))
      expect(f_alias.full_alias_name).to eq(alias_name)
      expect(f_alias.full_specified_name).to eq(alias_name)
      expect { klass.new }.to raise_error(ArgumentError)
    end

    context "when in a Tap" do
      let(:tap) { Tap.new("foo", "bar") }
      let(:path) { (tap.path/"Formula/#{name}.rb") }
      let(:full_name) { "#{tap.user}/#{tap.repo}/#{name}" }
      let(:full_alias_name) { "#{tap.user}/#{tap.repo}/#{alias_name}" }

      specify "formula instantiation" do
        expect(f.name).to eq(name)
        expect(f.specified_name).to eq(name)
        expect(f.full_name).to eq(full_name)
        expect(f.full_specified_name).to eq(full_name)
        expect(f.path).to eq(path)
        expect(f.alias_path).to be_nil
        expect(f.alias_name).to be_nil
        expect(f.full_alias_name).to be_nil
        expect(f.specified_path).to eq(path)
        expect { klass.new }.to raise_error(ArgumentError)
      end

      specify "formula instantiation with alias" do
        expect(f_alias.name).to eq(name)
        expect(f_alias.full_name).to eq(full_name)
        expect(f_alias.path).to eq(path)
        expect(f_alias.alias_path).to eq(alias_path)
        expect(f_alias.alias_name).to eq(alias_name)
        expect(f_alias.specified_name).to eq(alias_name)
        expect(f_alias.specified_path).to eq(Pathname(alias_path))
        expect(f_alias.full_alias_name).to eq(full_alias_name)
        expect(f_alias.full_specified_name).to eq(full_alias_name)
        expect { klass.new }.to raise_error(ArgumentError)
      end
    end
  end

  describe "#follow_installed_alias?" do
    let(:f) do
      formula do
        url "foo-1.0"
      end
    end

    it "returns true by default" do
      expect(f).to follow_installed_alias
    end

    it "can be set to true" do
      f.follow_installed_alias = true
      expect(f).to follow_installed_alias
    end

    it "can be set to false" do
      f.follow_installed_alias = false
      expect(f).not_to follow_installed_alias
    end
  end

  describe "#versioned_formula?" do
    let(:f) do
      formula "foo" do
        url "foo-1.0"
      end
    end

    let(:f2) do
      formula "foo@2.0" do
        url "foo-2.0"
      end
    end

    it "returns true for @-versioned formulae" do
      expect(f2.versioned_formula?).to be true
    end

    it "returns false for non-@-versioned formulae" do
      expect(f.versioned_formula?).to be false
    end
  end

  describe "#versioned_formulae" do
    let(:f) do
      formula "foo" do
        url "foo-1.0"
      end
    end

    let(:f2) do
      formula "foo@2.0" do
        url "foo-2.0"
      end
    end

    it "returns true by default" do
      FileUtils.touch f.path
      FileUtils.touch f2.path
      allow(Formulary).to receive(:load_formula_from_path).with(f2.name, f2.path).and_return(f2)
      allow(Formulary).to receive(:factory).with(f2.name).and_return(f2)
      expect(f.versioned_formulae).to eq [f2]
    end

    it "returns empty array for non-@-versioned formulae" do
      FileUtils.touch f.path
      FileUtils.touch f2.path
      expect(f2.versioned_formulae).to be_empty
    end
  end

  example "installed alias with core" do
    f = formula do
      url "foo-1.0"
    end

    build_values_with_no_installed_alias = [
      BuildOptions.new(Options.new, f.options),
      Tab.new(source: { "path" => f.path.to_s }),
    ]
    build_values_with_no_installed_alias.each do |build|
      f.build = build
      expect(f.installed_alias_path).to be_nil
      expect(f.installed_alias_name).to be_nil
      expect(f.full_installed_alias_name).to be_nil
      expect(f.installed_specified_name).to eq(f.name)
      expect(f.full_installed_specified_name).to eq(f.name)
    end

    alias_name = "bar"
    alias_path = "#{CoreTap.instance.alias_dir}/#{alias_name}"
    CoreTap.instance.alias_dir.mkpath
    FileUtils.ln_sf f.path, alias_path

    f.build = Tab.new(source: { "path" => alias_path })

    expect(f.installed_alias_path).to eq(alias_path)
    expect(f.installed_alias_name).to eq(alias_name)
    expect(f.full_installed_alias_name).to eq(alias_name)
    expect(f.installed_specified_name).to eq(alias_name)
    expect(f.full_installed_specified_name).to eq(alias_name)
  end

  example "installed alias with tap" do
    tap = Tap.new("user", "repo")
    name = "foo"
    path = "#{tap.path}/Formula/#{name}.rb"
    f = formula name, path: path do
      url "foo-1.0"
    end

    build_values_with_no_installed_alias = [
      BuildOptions.new(Options.new, f.options),
      Tab.new(source: { "path" => f.path }),
    ]
    build_values_with_no_installed_alias.each do |build|
      f.build = build
      expect(f.installed_alias_path).to be_nil
      expect(f.installed_alias_name).to be_nil
      expect(f.full_installed_alias_name).to be_nil
      expect(f.installed_specified_name).to eq(f.name)
      expect(f.full_installed_specified_name).to eq(f.full_name)
    end

    alias_name = "bar"
    full_alias_name = "#{tap.user}/#{tap.repo}/#{alias_name}"
    alias_path = "#{tap.alias_dir}/#{alias_name}"
    tap.alias_dir.mkpath
    FileUtils.ln_sf f.path, alias_path

    f.build = Tab.new(source: { "path" => alias_path })

    expect(f.installed_alias_path).to eq(alias_path)
    expect(f.installed_alias_name).to eq(alias_name)
    expect(f.full_installed_alias_name).to eq(full_alias_name)
    expect(f.installed_specified_name).to eq(alias_name)
    expect(f.full_installed_specified_name).to eq(full_alias_name)

    FileUtils.rm_rf HOMEBREW_LIBRARY/"Taps/user"
  end

  specify "#prefix" do
    f = Testball.new
    expect(f.prefix).to eq(HOMEBREW_CELLAR/f.name/"0.1")
    expect(f.prefix).to be_kind_of(Pathname)
  end

  example "revised prefix" do
    f = Class.new(Testball) { revision(1) }.new
    expect(f.prefix).to eq(HOMEBREW_CELLAR/f.name/"0.1_1")
  end

  specify "#any_version_installed?" do
    f = formula do
      url "foo"
      version "1.0"
    end

    expect(f).not_to have_any_version_installed

    prefix = HOMEBREW_CELLAR/f.name/"0.1"
    prefix.mkpath
    FileUtils.touch prefix/Tab::FILENAME

    expect(f).to have_any_version_installed
  end

  specify "#migration_needed" do
    f = Testball.new("newname")
    f.instance_variable_set(:@oldname, "oldname")
    f.instance_variable_set(:@tap, CoreTap.instance)

    oldname_prefix = (HOMEBREW_CELLAR/"oldname/2.20")
    newname_prefix = (HOMEBREW_CELLAR/"newname/2.10")

    oldname_prefix.mkpath
    oldname_tab = Tab.empty
    oldname_tab.tabfile = oldname_prefix/Tab::FILENAME
    oldname_tab.write

    expect(f).not_to need_migration

    oldname_tab.tabfile.unlink
    oldname_tab.source["tap"] = "homebrew/core"
    oldname_tab.write

    expect(f).to need_migration

    newname_prefix.mkpath

    expect(f).not_to need_migration
  end

  describe "#latest_version_installed?" do
    let(:f) { Testball.new }

    it "returns false if the #latest_installed_prefix is not a directory" do
      allow(f).to receive(:latest_installed_prefix).and_return(double(directory?: false))
      expect(f).not_to be_latest_version_installed
    end

    it "returns false if the #latest_installed_prefix does not have children" do
      allow(f).to receive(:latest_installed_prefix).and_return(double(directory?: true, children: []))
      expect(f).not_to be_latest_version_installed
    end

    it "returns true if the #latest_installed_prefix has children" do
      allow(f).to receive(:latest_installed_prefix).and_return(double(directory?: true, children: [double]))
      expect(f).to be_latest_version_installed
    end
  end

  describe "#latest_installed_prefix" do
    let(:f) do
      formula do
        url "foo"
        version "1.9"
        head "foo"
      end
    end

    let(:stable_prefix) { HOMEBREW_CELLAR/f.name/f.version }
    let(:head_prefix) { HOMEBREW_CELLAR/f.name/f.head.version }

    it "is the same as #prefix by default" do
      expect(f.latest_installed_prefix).to eq(f.prefix)
    end

    it "returns the stable prefix if it is installed" do
      stable_prefix.mkpath
      expect(f.latest_installed_prefix).to eq(stable_prefix)
    end

    it "returns the head prefix if it is installed" do
      head_prefix.mkpath
      expect(f.latest_installed_prefix).to eq(head_prefix)
    end

    it "returns the stable prefix if head is outdated" do
      head_prefix.mkpath

      tab = Tab.empty
      tab.tabfile = head_prefix/Tab::FILENAME
      tab.source["versions"] = { "stable" => "1.0" }
      tab.write

      expect(f.latest_installed_prefix).to eq(stable_prefix)
    end

    it "returns the head prefix if the active specification is :head" do
      f.active_spec = :head
      expect(f.latest_installed_prefix).to eq(head_prefix)
    end
  end

  describe "#latest_head_prefix" do
    let(:f) { Testball.new }

    it "returns the latest head prefix" do
      stamps_with_revisions = [
        [111111, 1],
        [222222, 0],
        [222222, 1],
        [222222, 2],
      ]

      stamps_with_revisions.each do |stamp, revision|
        version = "HEAD-#{stamp}"
        version = "#{version}_#{revision}" unless revision.zero?

        prefix = f.rack/version
        prefix.mkpath

        tab = Tab.empty
        tab.tabfile = prefix/Tab::FILENAME
        tab.source_modified_time = stamp
        tab.write
      end

      prefix = HOMEBREW_CELLAR/f.name/"HEAD-222222_2"

      expect(f.latest_head_prefix).to eq(prefix)
    end
  end

  specify "equality" do
    x = Testball.new
    y = Testball.new

    expect(x).to eq(y)
    expect(x).to eql(y)
    expect(x.hash).to eq(y.hash)
  end

  specify "inequality" do
    x = Testball.new("foo")
    y = Testball.new("bar")

    expect(x).not_to eq(y)
    expect(x).not_to eql(y)
    expect(x.hash).not_to eq(y.hash)
  end

  specify "comparison with non formula objects does not raise" do
    expect(Object.new).not_to eq(Testball.new)
  end

  specify "#<=>" do
    expect(Testball.new <=> Object.new).to be_nil
  end

  describe "#installed_alias_path" do
    example "alias paths with build options" do
      alias_path = (CoreTap.instance.alias_dir/"another_name")

      f = formula alias_path: alias_path do
        url "foo-1.0"
      end
      f.build = BuildOptions.new(Options.new, f.options)

      expect(f.alias_path).to eq(alias_path)
      expect(f.installed_alias_path).to be_nil
    end

    example "alias paths with tab with non alias source path" do
      alias_path = (CoreTap.instance.alias_dir/"another_name")
      source_path = (CoreTap.instance.formula_dir/"another_other_name")

      f = formula alias_path: alias_path do
        url "foo-1.0"
      end
      f.build = Tab.new(source: { "path" => source_path.to_s })

      expect(f.alias_path).to eq(alias_path)
      expect(f.installed_alias_path).to be_nil
    end

    example "alias paths with tab with alias source path" do
      alias_path = (CoreTap.instance.alias_dir/"another_name")
      source_path = (CoreTap.instance.alias_dir/"another_other_name")

      f = formula alias_path: alias_path do
        url "foo-1.0"
      end
      f.build = Tab.new(source: { "path" => source_path.to_s })
      CoreTap.instance.alias_dir.mkpath
      FileUtils.ln_sf f.path, source_path

      expect(f.alias_path).to eq(alias_path)
      expect(f.installed_alias_path).to eq(source_path.to_s)
    end
  end

  shared_context "with formulae for dependency testing" do
    let(:formula_with_deps) do
      formula "zero" do
        url "zero-1.0"
      end
    end

    let(:formula_is_dep1) do
      formula "one" do
        url "one-1.1"
      end
    end

    let(:formula_is_dep2) do
      formula "two" do
        url "two-1.1"
      end
    end

    let(:formulae) do
      [
        formula_with_deps,
        formula_is_dep1,
        formula_is_dep2,
      ]
    end

    before do
      allow(formula_with_deps).to receive(:runtime_formula_dependencies).and_return([formula_is_dep1,
                                                                                     formula_is_dep2])
      allow(formula_is_dep1).to receive(:runtime_formula_dependencies).and_return([formula_is_dep2])
    end
  end

  describe "::formulae_with_no_formula_dependents" do
    include_context "with formulae for dependency testing"

    it "filters out dependencies" do
      expect(described_class.formulae_with_no_formula_dependents(formulae))
          .to eq([formula_with_deps])
    end
  end

  describe "::unused_formulae_with_no_formula_dependents" do
    include_context "with formulae for dependency testing"

    let(:tab_from_keg) { double }

    before do
      allow(Tab).to receive(:for_keg).and_return(tab_from_keg)
    end

    specify "installed on request" do
      allow(tab_from_keg).to receive(:installed_on_request).and_return(true)
      expect(described_class.unused_formulae_with_no_formula_dependents(formulae))
          .to eq([])
    end

    specify "not installed on request" do
      allow(tab_from_keg).to receive(:installed_on_request).and_return(false)
      expect(described_class.unused_formulae_with_no_formula_dependents(formulae))
          .to eq(formulae)
    end
  end

  shared_context "with formulae and casks for dependency testing" do
    include_context "with formulae for dependency testing"

    require "cask/cask_loader"

    let(:cask_one_dep) do
      Cask::CaskLoader.load(+<<-RUBY)
        cask "red" do
          depends_on formula: "two"
        end
      RUBY
    end

    let(:cask_multiple_deps) do
      Cask::CaskLoader.load(+<<-RUBY)
        cask "blue" do
          depends_on formula: "zero"
        end
      RUBY
    end

    let(:cask_no_deps1) do
      Cask::CaskLoader.load(+<<-RUBY)
        cask "green" do
        end
      RUBY
    end

    let(:cask_no_deps2) do
      Cask::CaskLoader.load(+<<-RUBY)
        cask "purple" do
        end
      RUBY
    end

    let(:casks_no_deps) { [cask_no_deps1, cask_no_deps2] }
    let(:casks_one_dep) { [cask_no_deps1, cask_no_deps2, cask_one_dep] }
    let(:casks_multiple_deps) { [cask_no_deps1, cask_no_deps2, cask_multiple_deps] }

    before do
      allow(described_class).to receive("[]").with("zero").and_return(formula_with_deps)
      allow(described_class).to receive("[]").with("one").and_return(formula_is_dep1)
      allow(described_class).to receive("[]").with("two").and_return(formula_is_dep2)
    end
  end

  describe "::formulae_with_cask_dependents" do
    include_context "with formulae and casks for dependency testing"

    specify "no dependents" do
      expect(described_class.formulae_with_cask_dependents(casks_no_deps))
        .to eq([])
    end

    specify "one dependent" do
      expect(described_class.formulae_with_cask_dependents(casks_one_dep))
        .to eq([formula_is_dep2])
    end

    specify "multiple dependents" do
      expect(described_class.formulae_with_cask_dependents(casks_multiple_deps))
        .to eq(formulae)
    end
  end

  describe "::inreplace" do
    specify "raises build error on failure" do
      f = formula do
        url "https://brew.sh/test-1.0.tbz"
      end

      expect { f.inreplace([]) }.to raise_error(BuildError)
    end
  end

  describe "::installed_with_alias_path" do
    specify "with alias path with nil" do
      expect(described_class.installed_with_alias_path(nil)).to be_empty
    end

    specify "with alias path with a path" do
      alias_path = "#{CoreTap.instance.alias_dir}/alias"
      different_alias_path = "#{CoreTap.instance.alias_dir}/another_alias"

      formula_with_alias = formula "foo" do
        url "foo-1.0"
      end
      formula_with_alias.build = Tab.empty
      formula_with_alias.build.source["path"] = alias_path

      formula_without_alias = formula "bar" do
        url "bar-1.0"
      end
      formula_without_alias.build = Tab.empty
      formula_without_alias.build.source["path"] = formula_without_alias.path.to_s

      formula_with_different_alias = formula "baz" do
        url "baz-1.0"
      end
      formula_with_different_alias.build = Tab.empty
      formula_with_different_alias.build.source["path"] = different_alias_path

      formulae = [
        formula_with_alias,
        formula_without_alias,
        formula_with_different_alias,
      ]

      allow(described_class).to receive(:installed).and_return(formulae)

      CoreTap.instance.alias_dir.mkpath
      FileUtils.ln_sf formula_with_alias.path, alias_path

      expect(described_class.installed_with_alias_path(alias_path))
        .to eq([formula_with_alias])
    end
  end

  specify "spec integration" do
    f = formula do
      homepage "https://brew.sh"

      url "https://brew.sh/test-0.1.tbz"
      mirror "https://example.org/test-0.1.tbz"
      sha256 TEST_SHA256

      head "https://brew.sh/test.git", tag: "foo"
    end

    expect(f.homepage).to eq("https://brew.sh")
    expect(f.version).to eq(Version.create("0.1"))
    expect(f).to be_stable
    expect(f.stable.version).to eq(Version.create("0.1"))
    expect(f.head.version).to eq(Version.create("HEAD"))
  end

  specify "#active_spec=" do
    f = formula do
      url "foo"
      version "1.0"
      revision 1
    end

    expect(f.active_spec_sym).to eq(:stable)
    expect(f.send(:active_spec)).to eq(f.stable)
    expect(f.pkg_version.to_s).to eq("1.0_1")

    expect { f.active_spec = :head }.to raise_error(FormulaSpecificationError)
  end

  specify "class specs are always initialized" do
    f = formula do
      url "foo-1.0"
    end

    expect(f.class.stable).to be_kind_of(SoftwareSpec)
    expect(f.class.head).to be_kind_of(SoftwareSpec)
  end

  specify "instance specs have different references" do
    f = Testball.new
    f2 = Testball.new

    expect(f.stable.owner).to equal(f)
    expect(f2.stable.owner).to equal(f2)
  end

  specify "incomplete instance specs are not accessible" do
    f = formula do
      url "foo-1.0"
    end

    expect(f.head).to be_nil
  end

  it "honors attributes declared before specs" do
    f = formula do
      url "foo-1.0"

      depends_on "foo"
    end

    expect(f.class.stable.deps.first.name).to eq("foo")
    expect(f.class.head.deps.first.name).to eq("foo")
  end

  describe "#pkg_version" do
    specify "simple version" do
      f = formula do
        url "foo-1.0.bar"
      end

      expect(f.pkg_version).to eq(PkgVersion.parse("1.0"))
    end

    specify "version with revision" do
      f = formula do
        url "foo-1.0.bar"
        revision 1
      end

      expect(f.pkg_version).to eq(PkgVersion.parse("1.0_1"))
    end

    specify "head uses revisions" do
      f = formula "test", spec: :head do
        url "foo-1.0.bar"
        revision 1

        head "foo"
      end

      expect(f.pkg_version).to eq(PkgVersion.parse("HEAD_1"))
    end
  end

  specify "#update_head_version" do
    f = formula do
      head "foo", using: :git
    end

    cached_location = f.head.downloader.cached_location
    cached_location.mkpath
    cached_location.cd do
      FileUtils.touch "LICENSE"

      system("git", "init")
      system("git", "add", "--all")
      system("git", "commit", "-m", "Initial commit")
    end

    f.update_head_version

    expect(f.head.version).to eq(Version.create("HEAD-5658946"))
  end

  specify "#desc" do
    f = formula do
      desc "a formula"

      url "foo-1.0"
    end

    expect(f.desc).to eq("a formula")
  end

  specify "test fixtures" do
    f1 = formula do
      url "foo-1.0"
    end

    expect(f1.test_fixtures("foo")).to eq(Pathname.new("#{HOMEBREW_LIBRARY_PATH}/test/support/fixtures/foo"))
  end

  specify "#livecheck" do
    f = formula do
      url "https://brew.sh/test-1.0.tbz"
      livecheck do
        skip "foo"
        url "https://brew.sh/test/releases"
        regex(/test-v?(\d+(?:\.\d+)+)\.t/i)
      end
    end

    expect(f.livecheck.skip?).to be true
    expect(f.livecheck.skip_msg).to eq("foo")
    expect(f.livecheck.url).to eq("https://brew.sh/test/releases")
    expect(f.livecheck.regex).to eq(/test-v?(\d+(?:\.\d+)+)\.t/i)
  end

  describe "#livecheckable?" do
    specify "no livecheck block defined" do
      f = formula do
        url "https://brew.sh/test-1.0.tbz"
      end

      expect(f.livecheckable?).to be false
    end

    specify "livecheck block defined" do
      f = formula do
        url "https://brew.sh/test-1.0.tbz"
        livecheck do
          regex(/test-v?(\d+(?:\.\d+)+)\.t/i)
        end
      end

      expect(f.livecheckable?).to be true
    end

    specify "livecheck references Formula URL" do
      f = formula do
        homepage "https://brew.sh/test"

        url "https://brew.sh/test-1.0.tbz"
        livecheck do
          url :homepage
          regex(/test-v?(\d+(?:\.\d+)+)\.t/i)
        end
      end

      expect(f.livecheck.url).to eq(:homepage)
    end
  end

  describe "#service" do
    specify "no service defined" do
      f = formula do
        url "https://brew.sh/test-1.0.tbz"
      end

      expect(f.service).to be_nil
    end

    specify "service complicated" do
      f = formula do
        url "https://brew.sh/test-1.0.tbz"
      end

      f.class.service do
        run [opt_bin/"beanstalkd"]
        run_type :immediate
        error_log_path var/"log/beanstalkd.error.log"
        log_path var/"log/beanstalkd.log"
        working_dir var
        keep_alive true
      end
      expect(f.service).not_to be_nil
    end

    specify "service uses simple run" do
      f = formula do
        url "https://brew.sh/test-1.0.tbz"
        service do
          run opt_bin/"beanstalkd"
        end
      end

      expect(f.service).not_to be_nil
    end

    specify "service helpers return data" do
      f = formula do
        url "https://brew.sh/test-1.0.tbz"
      end

      expect(f.plist_name).to eq("homebrew.mxcl.formula_name")
      expect(f.service_name).to eq("homebrew.formula_name")
      expect(f.plist_path).to eq(HOMEBREW_PREFIX/"opt/formula_name/homebrew.mxcl.formula_name.plist")
      expect(f.systemd_service_path).to eq(HOMEBREW_PREFIX/"opt/formula_name/homebrew.formula_name.service")
      expect(f.systemd_timer_path).to eq(HOMEBREW_PREFIX/"opt/formula_name/homebrew.formula_name.timer")
    end
  end

  specify "dependencies" do
    f1 = formula "f1" do
      url "f1-1.0"
    end

    f2 = formula "f2" do
      url "f2-1.0"
    end

    f3 = formula "f3" do
      url "f3-1.0"

      depends_on "f1" => :build
      depends_on "f2"
    end

    f4 = formula "f4" do
      url "f4-1.0"

      depends_on "f1"
    end

    stub_formula_loader(f1)
    stub_formula_loader(f2)
    stub_formula_loader(f3)
    stub_formula_loader(f4)

    f5 = formula "f5" do
      url "f5-1.0"

      depends_on "f3" => :build
      depends_on "f4"
    end

    expect(f5.deps.map(&:name)).to eq(["f3", "f4"])
    expect(f5.recursive_dependencies.map(&:name)).to eq(%w[f1 f2 f3 f4])
    expect(f5.runtime_dependencies.map(&:name)).to eq(["f1", "f4"])
  end

  describe "#runtime_dependencies" do
    specify "runtime dependencies with optional deps from tap" do
      tap_loader = double

      allow(tap_loader).to receive(:get_formula).and_raise(RuntimeError, "tried resolving tap formula")
      allow(Formulary).to receive(:loader_for).with("foo/bar/f1", from: nil).and_return(tap_loader)
      stub_formula_loader(formula("f2") { url("f2-1.0") }, "baz/qux/f2")

      f3 = formula "f3" do
        url "f3-1.0"

        depends_on "foo/bar/f1" => :optional
        depends_on "baz/qux/f2"
      end

      expect(f3.runtime_dependencies.map(&:name)).to eq(["baz/qux/f2"])

      stub_formula_loader(formula("f1") { url("f1-1.0") }, "foo/bar/f1")
      f3.build = BuildOptions.new(Options.create(["--with-f1"]), f3.options)

      expect(f3.runtime_dependencies.map(&:name)).to eq(["foo/bar/f1", "baz/qux/f2"])
    end

    it "includes non-declared direct dependencies" do
      formula = Class.new(Testball).new
      dependency = formula("dependency") { url "f-1.0" }

      formula.brew { formula.install }
      keg = Keg.for(formula.latest_installed_prefix)
      keg.link

      linkage_checker = double("linkage checker", undeclared_deps: [dependency.name])
      allow(LinkageChecker).to receive(:new).and_return(linkage_checker)

      expect(formula.runtime_dependencies.map(&:name)).to eq [dependency.name]
    end

    it "handles bad tab runtime_dependencies" do
      formula = Class.new(Testball).new

      formula.brew { formula.install }
      tab = Tab.create(formula, DevelopmentTools.default_compiler, :libcxx)
      tab.runtime_dependencies = ["foo"]
      tab.write

      keg = Keg.for(formula.latest_installed_prefix)
      keg.link

      expect(formula.runtime_dependencies.map(&:name)).to be_empty
    end
  end

  specify "requirements" do
    f1 = formula "f1" do
      url "f1-1"

      depends_on xcode: ["1.0", :optional]
    end
    stub_formula_loader(f1)

    xcode = XcodeRequirement.new(["1.0", :optional])

    expect(Set.new(f1.recursive_requirements)).to eq(Set[])

    f1.build = BuildOptions.new(Options.create(["--with-xcode"]), f1.options)

    expect(Set.new(f1.recursive_requirements)).to eq(Set[xcode])

    f1.build = f1.stable.build
    f2 = formula "f2" do
      url "f2-1"

      depends_on "f1"
    end

    expect(Set.new(f2.recursive_requirements)).to eq(Set[])
    expect(Set.new(f2.recursive_requirements {})).to eq(Set[xcode])

    requirements = f2.recursive_requirements do |_dependent, requirement|
      Requirement.prune if requirement.is_a?(XcodeRequirement)
    end

    expect(Set.new(requirements)).to eq(Set[])
  end

  specify "#to_hash" do
    f1 = formula "foo" do
      url "foo-1.0"

      bottle do
        sha256 cellar: :any, Utils::Bottles.tag.to_sym => TEST_SHA256
      end
    end

    h = f1.to_hash

    expect(h).to be_a(Hash)
    expect(h["name"]).to eq("foo")
    expect(h["full_name"]).to eq("foo")
    expect(h["tap"]).to eq("homebrew/core")
    expect(h["versions"]["stable"]).to eq("1.0")
    expect(h["versions"]["bottle"]).to be_truthy
  end

  describe "#to_hash_with_variations", :needs_macos do
    let(:formula_path) { CoreTap.new.formula_dir/"foo-variations.rb" }
    let(:formula_content) do
      <<~RUBY
        class FooVariations < Formula
          url "file://#{TEST_FIXTURE_DIR}/tarballs/testball-0.1.tbz"
          sha256 TESTBALL_SHA256

          on_intel do
            depends_on "intel-formula"
          end

          on_big_sur do
            depends_on "big-sur-formula"
          end

          on_catalina :or_older do
            depends_on "catalina-or-older-formula"
          end

          on_linux do
            depends_on "linux-formula"
          end
        end
      RUBY
    end
    let(:expected_variations) {
      <<~JSON
        {
          "arm64_big_sur": {
            "dependencies": [
              "big-sur-formula"
            ]
          },
          "monterey": {
            "dependencies": [
              "intel-formula"
            ]
          },
          "big_sur": {
            "dependencies": [
              "intel-formula",
              "big-sur-formula"
            ]
          },
          "catalina": {
            "dependencies": [
              "intel-formula",
              "catalina-or-older-formula"
            ]
          },
          "mojave": {
            "dependencies": [
              "intel-formula",
              "catalina-or-older-formula"
            ]
          },
          "x86_64_linux": {
            "dependencies": [
              "intel-formula",
              "linux-formula"
            ]
          }
        }
      JSON
    }

    before do
      # Use a more limited symbols list to shorten the variations hash
      symbols = {
        monterey: "12",
        big_sur:  "11",
        catalina: "10.15",
        mojave:   "10.14",
      }
      stub_const("MacOSVersions::SYMBOLS", symbols)

      # For consistency, always run on Monterey and ARM
      allow(MacOS).to receive(:version).and_return(MacOS::Version.new("12"))
      allow(Hardware::CPU).to receive(:type).and_return(:arm)

      formula_path.dirname.mkpath
      formula_path.write formula_content
    end

    it "returns the correct variations hash" do
      h = Formulary.factory("foo-variations").to_hash_with_variations

      expect(h).to be_a(Hash)
      expect(JSON.pretty_generate(h["variations"])).to eq expected_variations.strip
    end
  end

  specify "#to_recursive_bottle_hash" do
    f1 = formula "foo" do
      url "foo-1.0"

      bottle do
        sha256 cellar: :any, Utils::Bottles.tag.to_sym => TEST_SHA256
        sha256 cellar: :any, foo:                         TEST_SHA256
      end
    end

    h = f1.to_recursive_bottle_hash

    expect(h).to be_a(Hash)
    expect(h["name"]).to eq "foo"
    expect(h["bottles"].keys).to eq [Utils::Bottles.tag.to_s, "x86_64_foo"]
    expect(h["bottles"][Utils::Bottles.tag.to_s].keys).to eq ["url"]
    expect(h["dependencies"]).to eq []
  end

  describe "#eligible_kegs_for_cleanup" do
    it "returns Kegs eligible for cleanup" do
      f1 = Class.new(Testball) do
        version("1.0")
      end.new

      f2 = Class.new(Testball) do
        version("0.2")
        version_scheme(1)
      end.new

      f3 = Class.new(Testball) do
        version("0.3")
        version_scheme(1)
      end.new

      f4 = Class.new(Testball) do
        version("0.1")
        version_scheme(2)
      end.new

      [f1, f2, f3, f4].each do |f|
        f.brew { f.install }
        Tab.create(f, DevelopmentTools.default_compiler, :libcxx).write
      end

      expect(f1).to be_latest_version_installed
      expect(f2).to be_latest_version_installed
      expect(f3).to be_latest_version_installed
      expect(f4).to be_latest_version_installed
      expect(f3.eligible_kegs_for_cleanup.sort_by(&:version))
        .to eq([f2, f1].map { |f| Keg.new(f.prefix) })
    end

    specify "with pinned Keg" do
      f1 = Class.new(Testball) { version("0.1") }.new
      f2 = Class.new(Testball) { version("0.2") }.new
      f3 = Class.new(Testball) { version("0.3") }.new

      f1.brew { f1.install }
      f1.pin
      f2.brew { f2.install }
      f3.brew { f3.install }

      expect(f1.prefix).to eq((HOMEBREW_PINNED_KEGS/f1.name).resolved_path)
      expect(f1).to be_latest_version_installed
      expect(f2).to be_latest_version_installed
      expect(f3).to be_latest_version_installed
      expect(f3.eligible_kegs_for_cleanup).to eq([Keg.new(f2.prefix)])
    end

    specify "with HEAD installed" do
      f = formula do
        version("0.1")
        head("foo")
      end

      ["0.0.1", "0.0.2", "0.1", "HEAD-000000", "HEAD-111111", "HEAD-111111_1"].each do |version|
        prefix = f.prefix(version)
        prefix.mkpath
        tab = Tab.empty
        tab.tabfile = prefix/Tab::FILENAME
        tab.source_modified_time = 1
        tab.write
      end

      eligible_kegs = f.installed_kegs - [Keg.new(f.prefix("HEAD-111111_1")), Keg.new(f.prefix("0.1"))]
      expect(f.eligible_kegs_for_cleanup.sort_by(&:version)).to eq(eligible_kegs.sort_by(&:version))
    end
  end

  describe "#pour_bottle?" do
    it "returns false if set to false" do
      f = formula "foo" do
        url "foo-1.0"

        def pour_bottle?
          false
        end
      end

      expect(f).not_to pour_bottle
    end

    it "returns true if set to true" do
      f = formula "foo" do
        url "foo-1.0"

        def pour_bottle?
          true
        end
      end

      expect(f).to pour_bottle
    end

    it "returns false if set to false via DSL" do
      f = formula "foo" do
        url "foo-1.0"

        pour_bottle? do
          reason "false reason"
          satisfy { (var == etc) }
        end
      end

      expect(f).not_to pour_bottle
    end

    it "returns true if set to true via DSL" do
      f = formula "foo" do
        url "foo-1.0"

        pour_bottle? do
          reason "true reason"
          satisfy { true }
        end
      end

      expect(f).to pour_bottle
    end

    it "returns false with `only_if: :clt_installed` on macOS", :needs_macos do
      # Pretend CLT is not installed
      allow(MacOS::CLT).to receive(:installed?).and_return(false)

      f = formula "foo" do
        url "foo-1.0"

        pour_bottle? only_if: :clt_installed
      end

      expect(f).not_to pour_bottle
    end

    it "returns true with `only_if: :clt_installed` on macOS", :needs_macos do
      # Pretend CLT is installed
      allow(MacOS::CLT).to receive(:installed?).and_return(true)

      f = formula "foo" do
        url "foo-1.0"

        pour_bottle? only_if: :clt_installed
      end

      expect(f).to pour_bottle
    end

    it "returns true with `only_if: :clt_installed` on Linux", :needs_linux do
      f = formula "foo" do
        url "foo-1.0"

        pour_bottle? only_if: :clt_installed
      end

      expect(f).to pour_bottle
    end

    it "throws an error if passed both a symbol and a block" do
      expect do
        formula "foo" do
          url "foo-1.0"

          pour_bottle? only_if: :clt_installed do
            reason "true reason"
            satisfy { true }
          end
        end
      end.to raise_error(ArgumentError, "Do not pass both a preset condition and a block to `pour_bottle?`")
    end

    it "throws an error if passed an invalid symbol" do
      expect do
        formula "foo" do
          url "foo-1.0"

          pour_bottle? only_if: :foo
        end
      end.to raise_error(ArgumentError, "Invalid preset `pour_bottle?` condition")
    end
  end

  describe "alias changes" do
    let(:f) do
      formula "formula_name", alias_path: alias_path do
        url "foo-1.0"
      end
    end

    let(:new_formula) do
      formula "new_formula_name", alias_path: alias_path do
        url "foo-1.1"
      end
    end

    let(:tab) { Tab.empty }
    let(:alias_path) { "#{CoreTap.instance.alias_dir}/bar" }

    before do
      allow(described_class).to receive(:installed).and_return([f])

      f.build = tab
      new_formula.build = tab
    end

    specify "alias changes when not installed with alias" do
      tab.source["path"] = Formulary.core_path(f.name).to_s

      expect(f.current_installed_alias_target).to be_nil
      expect(f.latest_formula).to eq(f)
      expect(f).not_to have_changed_installed_alias_target
      expect(f).not_to supersede_an_installed_formula
      expect(f).not_to have_changed_alias
      expect(f.old_installed_formulae).to be_empty
    end

    specify "alias changes when not changed" do
      tab.source["path"] = alias_path
      stub_formula_loader(f, alias_path)

      CoreTap.instance.alias_dir.mkpath
      FileUtils.ln_sf f.path, alias_path

      expect(f.current_installed_alias_target).to eq(f)
      expect(f.latest_formula).to eq(f)
      expect(f).not_to have_changed_installed_alias_target
      expect(f).not_to supersede_an_installed_formula
      expect(f).not_to have_changed_alias
      expect(f.old_installed_formulae).to be_empty
    end

    specify "alias changes when new alias target" do
      tab.source["path"] = alias_path
      stub_formula_loader(new_formula, alias_path)

      CoreTap.instance.alias_dir.mkpath
      FileUtils.ln_sf new_formula.path, alias_path

      expect(f.current_installed_alias_target).to eq(new_formula)
      expect(f.latest_formula).to eq(new_formula)
      expect(f).to have_changed_installed_alias_target
      expect(f).not_to supersede_an_installed_formula
      expect(f).to have_changed_alias
      expect(f.old_installed_formulae).to be_empty
    end

    specify "alias changes when old formulae installed" do
      tab.source["path"] = alias_path
      stub_formula_loader(new_formula, alias_path)

      CoreTap.instance.alias_dir.mkpath
      FileUtils.ln_sf new_formula.path, alias_path

      expect(new_formula.current_installed_alias_target).to eq(new_formula)
      expect(new_formula.latest_formula).to eq(new_formula)
      expect(new_formula).not_to have_changed_installed_alias_target
      expect(new_formula).to supersede_an_installed_formula
      expect(new_formula).to have_changed_alias
      expect(new_formula.old_installed_formulae).to eq([f])
    end
  end

  describe "#outdated_kegs" do
    let(:outdated_prefix) { (HOMEBREW_CELLAR/"#{f.name}/1.11") }
    let(:same_prefix) { (HOMEBREW_CELLAR/"#{f.name}/1.20") }
    let(:greater_prefix) { (HOMEBREW_CELLAR/"#{f.name}/1.21") }
    let(:head_prefix) { (HOMEBREW_CELLAR/"#{f.name}/HEAD") }
    let(:old_alias_target_prefix) { (HOMEBREW_CELLAR/"#{old_formula.name}/1.0") }

    let(:f) do
      formula do
        url "foo"
        version "1.20"
      end
    end

    let(:old_formula) do
      formula "foo@1" do
        url "foo-1.0"
      end
    end

    let(:new_formula) do
      formula "foo@2" do
        url "foo-2.0"
      end
    end

    let(:alias_path) { "#{f.tap.alias_dir}/bar" }

    def setup_tab_for_prefix(prefix, options = {})
      prefix.mkpath
      tab = Tab.empty
      tab.tabfile = prefix/Tab::FILENAME
      tab.source["path"] = options[:path].to_s if options[:path]
      tab.source["tap"] = options[:tap] if options[:tap]
      tab.source["versions"] = options[:versions] if options[:versions]
      tab.source_modified_time = options[:source_modified_time].to_i
      tab.write unless options[:no_write]
      tab
    end

    example "greater different tap installed" do
      setup_tab_for_prefix(greater_prefix, tap: "user/repo")
      expect(f.outdated_kegs).to be_empty
    end

    example "greater same tap installed" do
      f.instance_variable_set(:@tap, CoreTap.instance)
      setup_tab_for_prefix(greater_prefix, tap: "homebrew/core")
      expect(f.outdated_kegs).to be_empty
    end

    example "outdated different tap installed" do
      setup_tab_for_prefix(outdated_prefix, tap: "user/repo")
      expect(f.outdated_kegs).not_to be_empty
    end

    example "outdated same tap installed" do
      f.instance_variable_set(:@tap, CoreTap.instance)
      setup_tab_for_prefix(outdated_prefix, tap: "homebrew/core")
      expect(f.outdated_kegs).not_to be_empty
    end

    example "outdated follow alias and alias unchanged" do
      f.follow_installed_alias = true
      f.build = setup_tab_for_prefix(same_prefix, path: alias_path)
      stub_formula_loader(f, alias_path)
      expect(f.outdated_kegs).to be_empty
    end

    example "outdated follow alias and alias changed and new target not installed" do
      f.follow_installed_alias = true
      f.build = setup_tab_for_prefix(same_prefix, path: alias_path)
      stub_formula_loader(new_formula, alias_path)

      CoreTap.instance.alias_dir.mkpath
      FileUtils.ln_sf new_formula.path, alias_path

      expect(f.outdated_kegs).not_to be_empty
    end

    example "outdated follow alias and alias changed and new target installed" do
      f.follow_installed_alias = true
      f.build = setup_tab_for_prefix(same_prefix, path: alias_path)
      stub_formula_loader(new_formula, alias_path)
      setup_tab_for_prefix(new_formula.prefix)
      expect(f.outdated_kegs).to be_empty
    end

    example "outdated no follow alias and alias unchanged" do
      f.follow_installed_alias = false
      f.build = setup_tab_for_prefix(same_prefix, path: alias_path)
      stub_formula_loader(f, alias_path)
      expect(f.outdated_kegs).to be_empty
    end

    example "outdated no follow alias and alias changed" do
      f.follow_installed_alias = false
      f.build = setup_tab_for_prefix(same_prefix, path: alias_path)

      f2 = formula "foo@2" do
        url "foo-2.0"
      end

      stub_formula_loader(f2, alias_path)
      expect(f.outdated_kegs).to be_empty
    end

    example "outdated old alias targets installed" do
      f = formula alias_path: alias_path do
        url "foo-1.0"
      end

      tab = setup_tab_for_prefix(old_alias_target_prefix, path: alias_path)
      old_formula.build = tab
      allow(described_class).to receive(:installed).and_return([old_formula])

      CoreTap.instance.alias_dir.mkpath
      FileUtils.ln_sf f.path, alias_path

      expect(f.outdated_kegs).not_to be_empty
    end

    example "outdated old alias targets not installed" do
      f = formula alias_path: alias_path do
        url "foo-1.0"
      end

      tab = setup_tab_for_prefix(old_alias_target_prefix, path: old_formula.path)
      old_formula.build = tab
      allow(described_class).to receive(:installed).and_return([old_formula])
      expect(f.outdated_kegs).to be_empty
    end

    example "outdated same head installed" do
      f.instance_variable_set(:@tap, CoreTap.instance)
      setup_tab_for_prefix(head_prefix, tap: "homebrew/core")
      expect(f.outdated_kegs).to be_empty
    end

    example "outdated different head installed" do
      f.instance_variable_set(:@tap, CoreTap.instance)
      setup_tab_for_prefix(head_prefix, tap: "user/repo")
      expect(f.outdated_kegs).to be_empty
    end

    example "outdated mixed taps greater version installed" do
      f.instance_variable_set(:@tap, CoreTap.instance)
      setup_tab_for_prefix(outdated_prefix, tap: "homebrew/core")
      setup_tab_for_prefix(greater_prefix, tap: "user/repo")

      expect(f.outdated_kegs).to be_empty

      setup_tab_for_prefix(greater_prefix, tap: "homebrew/core")
      described_class.clear_cache

      expect(f.outdated_kegs).to be_empty
    end

    example "outdated mixed taps outdated version installed" do
      f.instance_variable_set(:@tap, CoreTap.instance)

      extra_outdated_prefix = HOMEBREW_CELLAR/f.name/"1.0"

      setup_tab_for_prefix(outdated_prefix)
      setup_tab_for_prefix(extra_outdated_prefix, tap: "homebrew/core")
      described_class.clear_cache

      expect(f.outdated_kegs).not_to be_empty

      setup_tab_for_prefix(outdated_prefix, tap: "user/repo")
      described_class.clear_cache

      expect(f.outdated_kegs).not_to be_empty
    end

    example "outdated same version tap installed" do
      f.instance_variable_set(:@tap, CoreTap.instance)
      setup_tab_for_prefix(same_prefix, tap: "homebrew/core")

      expect(f.outdated_kegs).to be_empty

      setup_tab_for_prefix(same_prefix, tap: "user/repo")
      described_class.clear_cache

      expect(f.outdated_kegs).to be_empty
    end

    example "outdated installed head less than stable" do
      tab = setup_tab_for_prefix(head_prefix, versions: { "stable" => "1.0" })

      expect(f.outdated_kegs).not_to be_empty

      tab.source["versions"] = { "stable" => f.version.to_s }
      tab.write
      described_class.clear_cache

      expect(f.outdated_kegs).to be_empty
    end

    describe ":fetch_head" do
      let(:f) do
        repo = testball_repo
        formula "testball" do
          url "foo"
          version "2.10"
          head "file://#{repo}", using: :git
        end
      end
      let(:testball_repo) { HOMEBREW_PREFIX/"testball_repo" }

      example do
        outdated_stable_prefix = HOMEBREW_CELLAR/"testball/1.0"
        head_prefix_a = HOMEBREW_CELLAR/"testball/HEAD"
        head_prefix_b = HOMEBREW_CELLAR/"testball/HEAD-aaaaaaa_1"
        head_prefix_c = HOMEBREW_CELLAR/"testball/HEAD-18a7103"

        setup_tab_for_prefix(outdated_stable_prefix)
        tab_a = setup_tab_for_prefix(head_prefix_a, versions: { "stable" => "1.0" })
        setup_tab_for_prefix(head_prefix_b)

        testball_repo.mkdir
        testball_repo.cd do
          FileUtils.touch "LICENSE"

          system("git", "init")
          system("git", "add", "--all")
          system("git", "commit", "-m", "Initial commit")
        end

        expect(f.outdated_kegs(fetch_head: true)).not_to be_empty

        tab_a.source["versions"] = { "stable" => f.version.to_s }
        tab_a.write
        described_class.clear_cache
        expect(f.outdated_kegs(fetch_head: true)).not_to be_empty

        head_prefix_a.rmtree
        described_class.clear_cache
        expect(f.outdated_kegs(fetch_head: true)).not_to be_empty

        setup_tab_for_prefix(head_prefix_c, source_modified_time: 1)
        described_class.clear_cache
        expect(f.outdated_kegs(fetch_head: true)).to be_empty
      ensure
        testball_repo.rmtree if testball_repo.exist?
      end
    end

    describe "#mkdir" do
      let(:dst) { mktmpdir }

      it "creates intermediate directories" do
        f.mkdir dst/"foo/bar/baz" do
          expect(dst/"foo/bar/baz").to exist, "foo/bar/baz was not created"
          expect(dst/"foo/bar/baz").to be_a_directory, "foo/bar/baz was not a directory structure"
        end
      end
    end

    describe "with changed version scheme" do
      let(:f) do
        formula "testball" do
          url "foo"
          version "20141010"
          version_scheme 1
        end
      end

      example do
        prefix = HOMEBREW_CELLAR/"testball/0.1"
        setup_tab_for_prefix(prefix, versions: { "stable" => "0.1" })

        expect(f.outdated_kegs).not_to be_empty
      end
    end

    describe "with mixed version schemes" do
      let(:f) do
        formula "testball" do
          url "foo"
          version "20141010"
          version_scheme 3
        end
      end

      example do
        prefix_a = HOMEBREW_CELLAR/"testball/20141009"
        setup_tab_for_prefix(prefix_a, versions: { "stable" => "20141009", "version_scheme" => 1 })

        prefix_b = HOMEBREW_CELLAR/"testball/2.14"
        setup_tab_for_prefix(prefix_b, versions: { "stable" => "2.14", "version_scheme" => 2 })

        expect(f.outdated_kegs).not_to be_empty
        described_class.clear_cache

        prefix_c = HOMEBREW_CELLAR/"testball/20141009"
        setup_tab_for_prefix(prefix_c, versions: { "stable" => "20141009", "version_scheme" => 3 })

        expect(f.outdated_kegs).not_to be_empty
        described_class.clear_cache

        prefix_d = HOMEBREW_CELLAR/"testball/20141011"
        setup_tab_for_prefix(prefix_d, versions: { "stable" => "20141009", "version_scheme" => 3 })
        expect(f.outdated_kegs).to be_empty
      end
    end

    describe "with version scheme" do
      let(:f) do
        formula "testball" do
          url "foo"
          version "1.0"
          version_scheme 2
        end
      end

      example do
        head_prefix = HOMEBREW_CELLAR/"testball/HEAD"

        setup_tab_for_prefix(head_prefix, versions: { "stable" => "1.0", "version_scheme" => 1 })
        expect(f.outdated_kegs).not_to be_empty

        described_class.clear_cache
        head_prefix.rmtree

        setup_tab_for_prefix(head_prefix, versions: { "stable" => "1.0", "version_scheme" => 2 })
        expect(f.outdated_kegs).to be_empty
      end
    end
  end

  describe "#any_installed_version" do
    let(:f) do
      Class.new(Testball) do
        version "1.0"
        revision 1
      end.new
    end

    it "returns nil when not installed" do
      expect(f.any_installed_version).to be_nil
    end

    it "returns package version when installed" do
      f.brew { f.install }
      expect(f.any_installed_version).to eq(PkgVersion.parse("1.0_1"))
    end
  end

  describe "#on_macos", :needs_macos do
    let(:f) do
      Class.new(Testball) do
        attr_reader :test

        def install
          @test = 0
          on_macos do
            @test = 1
          end
          on_linux do
            @test = 2
          end
        end
      end.new
    end

    it "only calls code within on_macos" do
      f.brew { f.install }
      expect(f.test).to eq(1)
    end
  end

  describe "#on_linux", :needs_linux do
    let(:f) do
      Class.new(Testball) do
        attr_reader :test

        def install
          @test = 0
          on_macos do
            @test = 1
          end
          on_linux do
            @test = 2
          end
        end
      end.new
    end

    it "only calls code within on_linux" do
      f.brew { f.install }
      expect(f.test).to eq(2)
    end
  end

  describe "#on_system" do
    after do
      Homebrew::SimulateSystem.clear
    end

    let(:f) do
      Class.new(Testball) do
        attr_reader :foo
        attr_reader :bar

        def install
          @foo = 0
          @bar = 0
          on_system :linux, macos: :monterey do
            @foo = 1
          end
          on_system :linux, macos: :big_sur_or_older do
            @bar = 1
          end
        end
      end.new
    end

    it "doesn't call code on Ventura", :needs_macos do
      Homebrew::SimulateSystem.os = :ventura
      f.brew { f.install }
      expect(f.foo).to eq(0)
      expect(f.bar).to eq(0)
    end

    it "calls code on Linux", :needs_linux do
      Homebrew::SimulateSystem.os = :linux
      f.brew { f.install }
      expect(f.foo).to eq(1)
      expect(f.bar).to eq(1)
    end

    it "calls code within `on_system :linux, macos: :monterey` on Monterey", :needs_macos do
      Homebrew::SimulateSystem.os = :monterey
      f.brew { f.install }
      expect(f.foo).to eq(1)
      expect(f.bar).to eq(0)
    end

    it "calls code within `on_system :linux, macos: :big_sur_or_older` on Big Sur", :needs_macos do
      Homebrew::SimulateSystem.os = :big_sur
      f.brew { f.install }
      expect(f.foo).to eq(0)
      expect(f.bar).to eq(1)
    end

    it "calls code within `on_system :linux, macos: :big_sur_or_older` on Catalina", :needs_macos do
      Homebrew::SimulateSystem.os = :catalina
      f.brew { f.install }
      expect(f.foo).to eq(0)
      expect(f.bar).to eq(1)
    end
  end

  describe "on_{os_version} blocks", :needs_macos do
    before do
      Homebrew::SimulateSystem.os = :monterey
    end

    after do
      Homebrew::SimulateSystem.clear
    end

    let(:f) do
      Class.new(Testball) do
        attr_reader :test

        def install
          @test = 0
          on_monterey :or_newer do
            @test = 1
          end
          on_big_sur do
            @test = 2
          end
          on_catalina :or_older do
            @test = 3
          end
        end
      end.new
    end

    it "only calls code within `on_monterey`" do
      Homebrew::SimulateSystem.os = :monterey
      f.brew { f.install }
      expect(f.test).to eq(1)
    end

    it "only calls code within `on_monterey :or_newer`" do
      Homebrew::SimulateSystem.os = :ventura
      f.brew { f.install }
      expect(f.test).to eq(1)
    end

    it "only calls code within `on_big_sur`" do
      Homebrew::SimulateSystem.os = :big_sur
      f.brew { f.install }
      expect(f.test).to eq(2)
    end

    it "only calls code within `on_catalina`" do
      Homebrew::SimulateSystem.os = :catalina
      f.brew { f.install }
      expect(f.test).to eq(3)
    end

    it "only calls code within `on_catalina :or_older`" do
      Homebrew::SimulateSystem.os = :mojave
      f.brew { f.install }
      expect(f.test).to eq(3)
    end
  end

  describe "#on_arm" do
    before do
      allow(Hardware::CPU).to receive(:type).and_return(:arm)
    end

    let(:f) do
      Class.new(Testball) do
        attr_reader :test

        def install
          @test = 0
          on_arm do
            @test = 1
          end
          on_intel do
            @test = 2
          end
        end
      end.new
    end

    it "only calls code within on_arm" do
      f.brew { f.install }
      expect(f.test).to eq(1)
    end
  end

  describe "#on_intel" do
    before do
      allow(Hardware::CPU).to receive(:type).and_return(:intel)
    end

    let(:f) do
      Class.new(Testball) do
        attr_reader :test

        def install
          @test = 0
          on_arm do
            @test = 1
          end
          on_intel do
            @test = 2
          end
        end
      end.new
    end

    it "only calls code within on_intel" do
      f.brew { f.install }
      expect(f.test).to eq(2)
    end
  end

<<<<<<< HEAD
  describe "#generate_completions_from_executable" do
    let(:f) do
      Class.new(Testball) do
        def install
          bin.mkpath
          (bin/"foo").write <<-EOF
            echo completion
          EOF

          FileUtils.chmod "+x", bin/"foo"

          generate_completions_from_executable(bin/"foo", "test")
        end
      end.new
    end

    it "generates completion scripts" do
      f.brew { f.install }
      expect(f.bash_completion/"foo").to be_a_file
      expect(f.zsh_completion/"_foo").to be_a_file
      expect(f.fish_completion/"foo.fish").to be_a_file
=======
  describe "#ignore_missing_libraries" do
    after do
      Homebrew::SimulateSystem.clear
    end

    it "adds library to allowed_missing_libraries on Linux", :needs_linux do
      Homebrew::SimulateSystem.clear
      f = formula do
        url "foo-1.0"

        ignore_missing_libraries "bar.so"
      end
      expect(f.class.allowed_missing_libraries.to_a).to eq(["bar.so"])
    end

    it "adds library to allowed_missing_libraries on macOS when simulating Linux", :needs_macos do
      Homebrew::SimulateSystem.os = :linux
      f = formula do
        url "foo-1.0"

        ignore_missing_libraries "bar.so"
      end
      expect(f.class.allowed_missing_libraries.to_a).to eq(["bar.so"])
    end

    it "raises an error on macOS", :needs_macos do
      Homebrew::SimulateSystem.clear
      expect {
        formula do
          url "foo-1.0"

          ignore_missing_libraries "bar.so"
        end
      }.to raise_error("ignore_missing_libraries is available on Linux only")
    end

    it "raises an error on Linux when simulating macOS", :needs_linux do
      Homebrew::SimulateSystem.os = :macos
      expect {
        formula do
          url "foo-1.0"

          ignore_missing_libraries "bar.so"
        end
      }.to raise_error("ignore_missing_libraries is available on Linux only")
>>>>>>> 9382160b
    end
  end
end<|MERGE_RESOLUTION|>--- conflicted
+++ resolved
@@ -1949,7 +1949,54 @@
     end
   end
 
-<<<<<<< HEAD
+  describe "#ignore_missing_libraries" do
+    after do
+      Homebrew::SimulateSystem.clear
+    end
+
+    it "adds library to allowed_missing_libraries on Linux", :needs_linux do
+      Homebrew::SimulateSystem.clear
+      f = formula do
+        url "foo-1.0"
+
+        ignore_missing_libraries "bar.so"
+      end
+      expect(f.class.allowed_missing_libraries.to_a).to eq(["bar.so"])
+    end
+
+    it "adds library to allowed_missing_libraries on macOS when simulating Linux", :needs_macos do
+      Homebrew::SimulateSystem.os = :linux
+      f = formula do
+        url "foo-1.0"
+
+        ignore_missing_libraries "bar.so"
+      end
+      expect(f.class.allowed_missing_libraries.to_a).to eq(["bar.so"])
+    end
+
+    it "raises an error on macOS", :needs_macos do
+      Homebrew::SimulateSystem.clear
+      expect {
+        formula do
+          url "foo-1.0"
+
+          ignore_missing_libraries "bar.so"
+        end
+      }.to raise_error("ignore_missing_libraries is available on Linux only")
+    end
+
+    it "raises an error on Linux when simulating macOS", :needs_linux do
+      Homebrew::SimulateSystem.os = :macos
+      expect {
+        formula do
+          url "foo-1.0"
+
+          ignore_missing_libraries "bar.so"
+        end
+      }.to raise_error("ignore_missing_libraries is available on Linux only")
+    end
+  end
+  
   describe "#generate_completions_from_executable" do
     let(:f) do
       Class.new(Testball) do
@@ -1971,53 +2018,6 @@
       expect(f.bash_completion/"foo").to be_a_file
       expect(f.zsh_completion/"_foo").to be_a_file
       expect(f.fish_completion/"foo.fish").to be_a_file
-=======
-  describe "#ignore_missing_libraries" do
-    after do
-      Homebrew::SimulateSystem.clear
-    end
-
-    it "adds library to allowed_missing_libraries on Linux", :needs_linux do
-      Homebrew::SimulateSystem.clear
-      f = formula do
-        url "foo-1.0"
-
-        ignore_missing_libraries "bar.so"
-      end
-      expect(f.class.allowed_missing_libraries.to_a).to eq(["bar.so"])
-    end
-
-    it "adds library to allowed_missing_libraries on macOS when simulating Linux", :needs_macos do
-      Homebrew::SimulateSystem.os = :linux
-      f = formula do
-        url "foo-1.0"
-
-        ignore_missing_libraries "bar.so"
-      end
-      expect(f.class.allowed_missing_libraries.to_a).to eq(["bar.so"])
-    end
-
-    it "raises an error on macOS", :needs_macos do
-      Homebrew::SimulateSystem.clear
-      expect {
-        formula do
-          url "foo-1.0"
-
-          ignore_missing_libraries "bar.so"
-        end
-      }.to raise_error("ignore_missing_libraries is available on Linux only")
-    end
-
-    it "raises an error on Linux when simulating macOS", :needs_linux do
-      Homebrew::SimulateSystem.os = :macos
-      expect {
-        formula do
-          url "foo-1.0"
-
-          ignore_missing_libraries "bar.so"
-        end
-      }.to raise_error("ignore_missing_libraries is available on Linux only")
->>>>>>> 9382160b
     end
   end
 end