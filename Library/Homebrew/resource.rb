--- conflicted
+++ resolved
@@ -5,10 +5,7 @@
 require "checksum"
 require "version"
 require "mktemp"
-<<<<<<< HEAD
 require "livecheck"
-=======
->>>>>>> e4dab638
 require "extend/on_system"
 
 # Resource is the fundamental representation of an external resource. The
