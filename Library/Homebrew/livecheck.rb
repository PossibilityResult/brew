--- conflicted
+++ resolved
@@ -1,16 +1,10 @@
 # typed: true
 # frozen_string_literal: true
 
-<<<<<<< HEAD
-# The {Livecheck} class implements the DSL methods used in a formula's, cask's or resource's
-# `livecheck` block and stores related instance variables. Most of these methods
-# also return the related instance variable when no argument is provided.
-=======
 # The {Livecheck} class implements the DSL methods used in a formula's, cask's
 # or resource's `livecheck` block and stores related instance variables. Most
 # of these methods also return the related instance variable when no argument
 # is provided.
->>>>>>> e69345b9
 #
 # This information is used by the `brew livecheck` command to control its
 # behavior. Example `livecheck` blocks can be found in the
@@ -18,13 +12,8 @@
 class Livecheck
   extend Forwardable
 
-<<<<<<< HEAD
-  # A very brief description of why the formula/cask/resource is skipped (e.g. `No longer
-  # developed or maintained`).
-=======
   # A very brief description of why the formula/cask/resource is skipped (e.g.
   # `No longer developed or maintained`).
->>>>>>> e69345b9
   # @return [String, nil]
   attr_reader :skip_msg
 
